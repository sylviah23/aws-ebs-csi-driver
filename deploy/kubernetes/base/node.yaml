---
# Source: aws-ebs-csi-driver/templates/node.yaml
# Node Service
kind: DaemonSet
apiVersion: apps/v1
metadata:
  name: ebs-csi-node
  labels:
    app.kubernetes.io/name: aws-ebs-csi-driver
spec:
  selector:
    matchLabels:
      app: ebs-csi-node
      app.kubernetes.io/name: aws-ebs-csi-driver
  updateStrategy:
    rollingUpdate:
      maxUnavailable: 10%
    type: RollingUpdate
  template:
    metadata:
      labels:
        app: ebs-csi-node
        app.kubernetes.io/name: aws-ebs-csi-driver
    spec:
      affinity:
        nodeAffinity:
          requiredDuringSchedulingIgnoredDuringExecution:
            nodeSelectorTerms:
            - matchExpressions:
              - key: eks.amazonaws.com/compute-type
                operator: NotIn
                values:
                - fargate
      nodeSelector:
        kubernetes.io/os: linux
      serviceAccountName: ebs-csi-node-sa
      priorityClassName: system-node-critical
      tolerations:
        - key: CriticalAddonsOnly
          operator: Exists
        - operator: Exists
          effect: NoExecute
          tolerationSeconds: 300
      containers:
        - name: ebs-plugin
          securityContext:
            privileged: true
<<<<<<< HEAD
          image: k8s.gcr.io/provider-aws/aws-ebs-csi-driver:v1.5.0
=======
          image: k8s.gcr.io/provider-aws/aws-ebs-csi-driver:v1.5.1
>>>>>>> 6cfd286e
          imagePullPolicy: IfNotPresent
          args:
            - node
            - --endpoint=$(CSI_ENDPOINT)
            - --logtostderr
            - --v=2
          env:
            - name: CSI_ENDPOINT
              value: unix:/csi/csi.sock
            - name: CSI_NODE_NAME
              valueFrom:
                fieldRef:
                  fieldPath: spec.nodeName
          volumeMounts:
            - name: kubelet-dir
              mountPath: /var/lib/kubelet
              mountPropagation: "Bidirectional"
            - name: plugin-dir
              mountPath: /csi
            - name: device-dir
              mountPath: /dev
          ports:
            - name: healthz
              containerPort: 9808
              protocol: TCP
          livenessProbe:
            httpGet:
              path: /healthz
              port: healthz
            initialDelaySeconds: 10
            timeoutSeconds: 3
            periodSeconds: 10
            failureThreshold: 5
        - name: node-driver-registrar
          image: k8s.gcr.io/sig-storage/csi-node-driver-registrar:v2.1.0
          imagePullPolicy: IfNotPresent
          args:
            - --csi-address=$(ADDRESS)
            - --kubelet-registration-path=$(DRIVER_REG_SOCK_PATH)
            - --v=2
          env:
            - name: ADDRESS
              value: /csi/csi.sock
            - name: DRIVER_REG_SOCK_PATH
              value: /var/lib/kubelet/plugins/ebs.csi.aws.com/csi.sock
          volumeMounts:
            - name: plugin-dir
              mountPath: /csi
            - name: registration-dir
              mountPath: /registration
        - name: liveness-probe
          image: k8s.gcr.io/sig-storage/livenessprobe:v2.4.0
          imagePullPolicy: IfNotPresent
          args:
            - --csi-address=/csi/csi.sock
          volumeMounts:
            - name: plugin-dir
              mountPath: /csi
      volumes:
        - name: kubelet-dir
          hostPath:
            path: /var/lib/kubelet
            type: Directory
        - name: plugin-dir
          hostPath:
            path: /var/lib/kubelet/plugins/ebs.csi.aws.com/
            type: DirectoryOrCreate
        - name: registration-dir
          hostPath:
            path: /var/lib/kubelet/plugins_registry/
            type: Directory
        - name: device-dir
          hostPath:
            path: /dev
            type: Directory<|MERGE_RESOLUTION|>--- conflicted
+++ resolved
@@ -45,11 +45,7 @@
         - name: ebs-plugin
           securityContext:
             privileged: true
-<<<<<<< HEAD
-          image: k8s.gcr.io/provider-aws/aws-ebs-csi-driver:v1.5.0
-=======
           image: k8s.gcr.io/provider-aws/aws-ebs-csi-driver:v1.5.1
->>>>>>> 6cfd286e
           imagePullPolicy: IfNotPresent
           args:
             - node
